--- conflicted
+++ resolved
@@ -55,12 +55,8 @@
 
     df.drop(columns=['week_label']).to_csv(os.path.join(output_dir, data_name), sep='\t', index=False)
 
-<<<<<<< HEAD
-    weekly_stats = compute_weekly_stats(df)
+    weekly_stats: dict[str, pd.DataFrame] = compute_weekly_stats(df)
     export_single_weeks_csv(logfile, os.path.join(output_dir, "single-weeks-by-log-range"))
-=======
-    weekly_stats: dict[str, pd.DataFrame] = compute_weekly_stats(df)
->>>>>>> 9f8f029b
 
     if not label_files:
         # create additional stats using date ranges found in the log itself
