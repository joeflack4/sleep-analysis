import datetime
import math
import re
import os
import csv
from typing import Dict, List

import pandas as pd

QUESTION_TO_COLUMN = {
    '1b. What time start winding down?': 'wind_down_start_time',
    '1.2b. What time did you get into bed & commit to sleep?': 'bed_time',
    '6. What time did you wake up?': 'wake_up_time',
    '7. What time did you get out of bed?': 'get_out_of_bed_time',
    '14. If alcohol, how many standard drinks?': 'alcohol_drinks',
}

EXPECTED_TIMES = {
    'wind_down_start_time': datetime.time(2, 50),
    'bed_time': datetime.time(4, 0),
    'wake_up_time': datetime.time(11, 30),
    'get_out_of_bed_time': datetime.time(11, 35),
}

_TIME_RE = re.compile(r'^(\d{1,2})(?::(\d{2}))?(am|pm)?$', re.IGNORECASE)

# Matches week header lines such as ``"Fri4/25-Wed4/30"`` or ``"Thu6/19-Wed25"``
# where the day-of-week prefix is optional for both the start and end dates. The
# month/day pairs may also omit the month on the end date in which case the
# start month is assumed.
_WEEK_HEADER_RE = re.compile(
    r'^(?:[A-Za-z]{3})?\d{1,2}/\d{1,2}-'
    r'(?:[A-Za-z]{3})?(?:\d{1,2}/)?\d{1,2}$'
)


def _parse_time(value: str) -> datetime.time | None:
    """Return ``datetime.time`` parsed from ``value`` or ``None`` on failure."""

    if value in {'.', '', None}:
        return None

    value = value.strip()

    try:
        m = _TIME_RE.match(value)
        if m:
            # Basic ``hh:mm`` with optional ``am``/``pm`` handling
            hour = int(m.group(1))
            minute = int(m.group(2) or 0)
            ampm = m.group(3)
            if ampm:
                ampm = ampm.lower()
                if ampm == 'pm' and hour != 12:
                    hour += 12
                if ampm == 'am' and hour == 12:
                    hour = 0
            return datetime.time(hour % 24, minute)

        # Fall back to ``pandas.to_datetime`` if regex parsing failed
        t = pd.to_datetime(value).time()
        return t
    except Exception:
        # Any parsing failure results in ``None``
        return None


def _parse_duration(value: str) -> float | None:
    """Return number of hours represented by ``value`` or ``None``."""

    if value in {'.', '', None}:
        return None

    value = value.strip()

    # Interpret values containing ``am``/``pm`` as a time-of-day offset
    m = _TIME_RE.match(value)
    if m and m.group(3):  # has am/pm
        t = _parse_time(value)
        if t is not None:
            return t.hour + t.minute / 60

    parts = value.split(':')
    if len(parts) == 2 and all(p.isdigit() for p in parts):
        h, m = parts
        return int(h) + int(m) / 60

    try:
        return float(value)
    except ValueError:
        return None


def _avg_time(times: List[datetime.time]) -> datetime.time | None:
<<<<<<< HEAD
    """Return the circular mean of ``times`` on a 24 hour clock."""

=======
    """Return the average time of day from ``times``."""

    # filter out ``None`` entries
>>>>>>> 7813f949
    times = [t for t in times if t is not None]
    if not times:
        return None

<<<<<<< HEAD
    angles = []
    for t in times:
        minutes = t.hour * 60 + t.minute
        angles.append(minutes / (24 * 60) * 2 * math.pi)

    sin_sum = sum(math.sin(a) for a in angles)
    cos_sum = sum(math.cos(a) for a in angles)
    if sin_sum == 0 and cos_sum == 0:
        return None

    mean_angle = math.atan2(sin_sum / len(angles), cos_sum / len(angles))
    if mean_angle < 0:
        mean_angle += 2 * math.pi

    mean_minutes = mean_angle * (24 * 60) / (2 * math.pi)
    hour = int(mean_minutes // 60) % 24
    minute = int(round(mean_minutes % 60))
    if minute == 60:
        hour = (hour + 1) % 24
        minute = 0
=======
    total_minutes = sum(t.hour * 60 + t.minute for t in times)
    avg_minutes = total_minutes / len(times)
    hour = int(avg_minutes // 60) % 24
    minute = int(avg_minutes % 60)
>>>>>>> 7813f949
    return datetime.time(hour, minute)


def _median(values: List[float]) -> float | None:
    """Return the median of ``values`` ignoring ``None`` entries."""

    values = sorted(v for v in values if v is not None)
    if not values:
        return None

    mid = len(values) // 2
    if len(values) % 2:
        return values[mid]
    return (values[mid - 1] + values[mid]) / 2


def _median_time(times: List[datetime.time]) -> datetime.time | None:
    """Return the median time from ``times``."""

    minutes = [t.hour * 60 + t.minute for t in times if t is not None]
    med = _median(minutes)
    if med is None:
        return None
    hour = int(med // 60) % 24
    minute = int(med % 60)
    return datetime.time(hour, minute)


def _std(values: List[float]) -> float | None:
    """Return standard deviation of ``values`` ignoring ``None``."""

    values = [v for v in values if v is not None]
    if not values:
        return None

    mean_val = sum(values) / len(values)
    var = sum((v - mean_val) ** 2 for v in values) / len(values)
    return math.sqrt(var)


def _std_time(times: List[datetime.time]) -> float | None:
    """Return standard deviation in minutes of ``times``."""

    minutes = [t.hour * 60 + t.minute for t in times if t is not None]
    return _std(minutes)


def _avg_offset(times: List[datetime.time], expected: datetime.time) -> float | None:
<<<<<<< HEAD
    """Average absolute offset from ``expected`` in minutes using circular distance."""
=======
    """Return average absolute difference from ``expected``."""
>>>>>>> 7813f949

    times = [t for t in times if t is not None]
    if not times:
        return None

    exp_minutes = expected.hour * 60 + expected.minute

    def _circ_diff(m: int) -> int:
        diff = abs(m - exp_minutes) % (24 * 60)
        if diff > 12 * 60:
            diff = 24 * 60 - diff
        return diff

    diffs = [_circ_diff(t.hour * 60 + t.minute) for t in times]
    return sum(diffs) / len(diffs)


def _parse_week_header(line: str) -> tuple[str, List[datetime.date]] | None:
    """Parse a week header line.

    The log sometimes prefixes the month/day pairs with a day-of-week, e.g.
    ``"Fri4/25-Wed4/30"``.  The previous implementation expected the day of
    week to be absent which caused a failure to match and resulted in an empty
    dataframe.  This version extracts all numbers from the line and interprets
    them as month/day pairs.
    """

    line = line.strip()
    nums: list[int] = [int(n) for n in re.findall(r"\d+", line)]
    if len(nums) < 3:
        return None

    sm: int
    sd: int
    em: int
    ed: int
    sm, sd = nums[0], nums[1]
    if len(nums) >= 4:
        em, ed = nums[2], nums[3]
    else:
        em, ed = sm, nums[2]

    year: int = 2025
    start: datetime.date = datetime.date(year, sm, sd)
    end: datetime.date = datetime.date(year, em, ed)
    # number of days in the range inclusive
    delta: int = (end - start).days
    if delta < 0:
        # If the end date wraps to the next month, assume it is within the same
        # year and add a month rollover
        # Example: "12/30-01/04" -> end month < start month
        end = datetime.date(year + (1 if em < sm else 0), em, ed)
        delta = (end - start).days
    days: list[datetime.date] = [start + datetime.timedelta(days=i) for i in range(delta + 1)]
    label: str = f"{start.month:02d}{start.day:02d}-{em:02d}{ed:02d}"
    return label, days


def parse_log(path: str) -> pd.DataFrame:
    """Parse a sleep log text file and return a dataframe of daily records."""

    with open(path, 'r', encoding='utf-8') as f:
        lines: list[str] = f.readlines()

    # ``records`` accumulates a dictionary per day which becomes our dataframe
    records: list[dict] = []

    # tracking variables for the current week block
    week_label: str | None = None
    week_days: list[datetime.date] = []
    week_data: dict[str, list] = {}

    # iterate over every line in the log
    for raw_line in lines:
        line = raw_line.rstrip('\n')

        if not line.strip() or line.strip().startswith('...'):
            # skip blank lines and divider rows
            continue

        expanded = line.replace('\t', '    ')
        indent = len(expanded) - len(expanded.lstrip(' '))
        stripped = line.strip()

        if _WEEK_HEADER_RE.match(stripped):  # week header
            if week_label and week_days:
                # flush the previous week's accumulated data
                for i, day in enumerate(week_days):
                    record: dict[str, object] = {'date': day, 'week_label': week_label}
                    for q, values in week_data.items():
                        if i < len(values):
                            record[q] = values[i]
                    records.append(record)
                week_data = {}

            res = _parse_week_header(stripped)
            if res:
                week_label, week_days = res
            else:
                week_label = None
                week_days = []
        elif indent >= 4 and week_label:
            if '?' in stripped:
                # question line containing data for the current week
                q_part, values_part = stripped.split('?', 1)
                question = (q_part + '?').strip()
                values: list[str] = values_part.strip().split()
                col = QUESTION_TO_COLUMN.get(question)
                parsed_vals: list = []

                # parse each value for the question column
                for v in values:
                    if col and 'time' in col:
                        parsed_vals.append(_parse_time(v))
                    elif col == 'alcohol_drinks':
                        parsed_vals.append(float(v) if v != '.' else 0.0)
                    else:
                        # generic: try duration or numeric value
                        val = _parse_duration(v)
                        if val is None:
                            try:
                                val = float(v)
                            except ValueError:
                                val = None
                        parsed_vals.append(val)
                if col:
                    week_data.setdefault(col, parsed_vals)
        else:
            # deeper indents are notes -> ignore
            continue

    if week_label and week_days:
        # flush the final week after processing all lines
        for i, day in enumerate(week_days):
            record: dict[str, object] = {'date': day, 'week_label': week_label}
            for q, values in week_data.items():
                if i < len(values):
                    record[q] = values[i]
            records.append(record)

    df = pd.DataFrame(records)

    # Detect duplicate dates which would indicate a parsing bug in the log
    if len(df):
        seen: set[datetime.date] = set()
        dup_set: set[datetime.date] = set()
        for d in df['date']:
            if d in seen:
                dup_set.add(d)
            else:
                seen.add(d)
        if dup_set:
            raise ValueError(
                f"Duplicate dates found in log: {sorted(dup_set)}"
            )

    return df


def compute_weekly_stats(df: pd.DataFrame) -> Dict[str, pd.DataFrame]:
    """Return per-week statistics grouped by ``week_label``."""

    weekly_dfs: dict[str, pd.DataFrame] = {}
    if df.empty or 'week_label' not in df.columns:
        return weekly_dfs

    # iterate over each week block in the dataframe
    for label, wk_df in df.groupby('week_label'):
        stats: dict[str, list] = {}
        # total number of alcoholic drinks for the week
        stats['total_drinks'] = [wk_df.get('alcohol_drinks', pd.Series(dtype=float)).fillna(0).sum()]

        # process all time-based metrics
        for col in ['wind_down_start_time', 'bed_time', 'wake_up_time', 'get_out_of_bed_time']:
            times: list[datetime.time] = wk_df[col].dropna().tolist() if col in wk_df else []
            if not times:
                continue

            avg_t: datetime.time | None = _avg_time(times)
            med_t: datetime.time | None = _median_time(times)
            std_t = _std_time(times)

            if avg_t:
                stats[f'{col}_avg'] = [avg_t.strftime('%I:%M%p').lower()]
            if med_t:
                stats[f'{col}_median'] = [med_t.strftime('%I:%M%p').lower()]
            if std_t is not None:
                stats[f'{col}_std'] = [std_t]

            offsets: list[int] = [
                abs(
                    (t.hour * 60 + t.minute)
                    - (EXPECTED_TIMES[col].hour * 60 + EXPECTED_TIMES[col].minute)
                )
                for t in times
            ]
            avg_off: float = sum(offsets) / len(offsets)
            med_off = _median(offsets)
            std_off = _std(offsets)

            stats[f'{col}_offset_avg'] = [avg_off]
            if med_off is not None:
                stats[f'{col}_offset_median'] = [med_off]
            if std_off is not None:
                stats[f'{col}_offset_std'] = [std_off]

        week_stats_df = pd.DataFrame(stats)
        weekly_dfs[label] = week_stats_df

    return weekly_dfs


def compute_overall_stats(weekly_stats: Dict[str, pd.DataFrame]) -> pd.DataFrame:
    """Aggregate ``weekly_stats`` into a single overall statistics dataframe."""

    if not weekly_stats:
        return pd.DataFrame()

    combined: pd.DataFrame = pd.concat(weekly_stats.values(), ignore_index=True)
    numeric_cols = combined.select_dtypes(include='number').columns
    time_cols: list[str] = []

    if not combined.empty:
        for c in combined.columns:
            if c.endswith('_avg') and combined[c].dtype == object:
                first: object | None = next((v for v in combined[c] if v is not None), None)
                if isinstance(first, str) and ':' in first:
                    time_cols.append(c)

    overall: dict[str, float | str] = {}

    # numeric columns
    for col in numeric_cols:
        base = col[:-4] if col.endswith('_avg') else col
        values: list[float] = [v for v in combined[col] if v is not None]
        mean_val: float = sum(values) / len(values) if values else 0
        median_val = _median(values) if values else 0
        overall[f'{col}'] = mean_val  # preserve original avg column
        if median_val is not None:
            overall[f'{base}_median'] = median_val

    # time columns
    for col in time_cols:
        base = col[:-4]
        times: list[datetime.time] = [
            pd.to_datetime(t).time() for t in combined[col] if isinstance(t, str)
        ]
        if times:
            avg_t: datetime.time | None = _avg_time(times)
            med_t: datetime.time | None = _median_time(times)
            if avg_t:
                overall[col] = avg_t.strftime('%I:%M%p').lower()
            if med_t:
                overall[f'{base}_median'] = med_t.strftime('%I:%M%p').lower()

    return pd.DataFrame([overall])



def _format_range(start: datetime.date, end: datetime.date) -> str:
    """Return date range label like '2025--01-01--01-07'."""
    return f"{start.year:04d}--{start:%m-%d}--{end:%m-%d}"


def _format_raw_value(value: str) -> str:
    """Format ``value`` for CSV output, normalizing times when possible."""
    if value is None:
        return ''
    value = value.strip()
    if '|' not in value and value.lower().endswith(('am', 'pm')):
        t = _parse_time(value)
        if t is not None:
            formatted = datetime.datetime.combine(datetime.date(1900, 1, 1), t).strftime('%I:%M %p')
            return formatted.lstrip('0')  # Remove leading zero from hour
    return value


def export_single_weeks_csv(logfile: str, output_dir: str) -> None:
    """Write per-week CSVs of raw log values extracted from ``logfile``."""
    with open(logfile, 'r', encoding='utf-8') as f:
        lines = f.readlines()

    week_label = None
    week_days: List[datetime.date] = []
    week_data: Dict[str, List[str]] = {}
    week_lines: list[str] = []

    for raw_line in lines:
        line = raw_line.rstrip('\n')
        if not line.strip() or line.strip().startswith('...'):
            continue

        expanded = line.replace('\t', '    ')
        indent = len(expanded) - len(expanded.lstrip(' '))
        stripped = line.strip()

        if _WEEK_HEADER_RE.match(stripped):
            if week_label and week_days:
                _write_week_csv(output_dir, week_days, week_data, "".join(week_lines))
                week_data = {}
                week_lines = []
            res = _parse_week_header(stripped)
            if res:
                week_label, week_days = res
                week_lines = [raw_line]
            else:
                week_label = None
                week_days = []
                week_lines = []
        elif indent >= 4 and week_label:
            if '?' in stripped:
                q_part, values_part = stripped.split('?', 1)
                question = (q_part + '?').strip()
                values = values_part.strip().split()
                week_data[question] = values
                week_lines.append(' ' * indent + question + '\n')
            else:
                week_lines.append(raw_line)
        elif week_label:
            week_lines.append(raw_line)

    if week_label and week_days:
        _write_week_csv(output_dir, week_days, week_data, "".join(week_lines))


def save_week_log_annotations_as_markdown(
    log_text: str, output_dir: str = "output/single-weeks-by-log-range"
) -> None:
    """
    Extracts indented annotations under each question in a weekly sleep log snippet and
    saves them as a markdown file.

    The log_text must start with a week header matching _WEEK_HEADER_RE (e.g. 'Thu6/19-Wed25' or '6/19-7/02').
    Questions are lines beginning with a question number (e.g. '1.3b. Wind-down activities...').
    Any lines indented deeper than the question line are treated as annotations. If an annotation line
    starts with 'Day', the 'Day X, Date' portion is italicized in markdown.

    https://chatgpt.com/c/68709a0e-5684-800c-b59e-3709d6e58e56

    The output markdown file is written to ``output_dir`` using the pattern
      ``annotations-YYYY--MM-DD--MM2-DD2.md``
    where YYYY is the current year, MM-DD is taken from the header's date range,
    and if the second date omits the month, it inherits the first month's value.
    """
    lines = log_text.splitlines()
    if not lines:
        raise ValueError("Empty log text provided")

    header = lines[0].strip()
    if not _WEEK_HEADER_RE.match(header):
        raise ValueError(f"Header '{header}' does not match expected week header pattern")

    # Parse the month/day pairs from the header
    m = re.search(r"(\d{1,2})/(\d{1,2})-(?:[A-Za-z]{3})?(?:(\d{1,2})/)?(\d{1,2})", header)
    if not m:
        raise ValueError(f"Could not parse dates from header '{header}'")
    month1, day1, month2, day2 = m.group(1), m.group(2), m.group(3), m.group(4)
    month2 = month2 if month2 else month1

    # Build output filename
    year = datetime.date.today().year
    mm1, dd1 = month1.zfill(2), day1.zfill(2)
    mm2, dd2 = month2.zfill(2), day2.zfill(2)
    os.makedirs(output_dir, exist_ok=True)
    filename = f"annotations-{year}--{mm1}-{dd1}--{mm2}-{dd2}.md"
    filepath = os.path.join(output_dir, filename)

    # Build header line for the markdown file
    header_line = f"## Annotations: {mm1}/{dd1} - {mm2}/{dd2}  "

    # Extract annotations
    annotations = {}
    current_question = None
    question_indent = None
    question_re = re.compile(r'^\s*\d+(?:\.\d+)*[a-z]?\.\s')

    for line in lines[1:]:
        if not line.strip():
            continue
        indent = len(line) - len(line.lstrip(' '))
        # Detection of a question line
        if question_re.match(line):
            current_question = line.strip()
            question_indent = indent
            annotations[current_question] = []
        # Collect annotation lines indented under the current question
        elif current_question is not None and indent > question_indent:
            text = line.strip()
            if not text:
                continue
            # Italicize 'Day X, Date' if present
            if text.startswith('Day') and ':' in text:
                prefix, rest = text.split(':', 1)
                text = f"_{prefix}_:{rest}"
            annotations[current_question].append(text)

    # Generate markdown content
    md_lines = [header_line]
    for question, notes in annotations.items():
        if not notes:
            continue
        md_lines.append(f"**{question}**  ")
        for note in notes:
            md_lines.append(f"{note}  ")
        md_lines.append("")  # blank line between sections
    md_content = "\n".join(md_lines)
    if not md_content.endswith("\n"):
        md_content += "\n"

    # Write out the markdown file
    with open(filepath, 'w', encoding='utf-8') as f:
        f.write(md_content)



def _write_week_csv(
    output_dir: str, days: List[datetime.date], data: Dict[str, List[str]], week_text: str
) -> None:
    os.makedirs(output_dir, exist_ok=True)
    start = days[0]
    end = days[-1]
    label = _format_range(start, end)
    path = os.path.join(output_dir, f'data-{label}.csv')
    header = [''] + [f'{d.month}/{d.day}' for d in days]
    with open(path, 'w', encoding='utf-8', newline='') as f:
        writer = csv.writer(f, lineterminator='\n')
        writer.writerow(header)
        for question, values in data.items():
            row = [question]
            for i in range(len(days)):
                val = values[i] if i < len(values) else ''
                row.append(_format_raw_value(val))
            writer.writerow(row)

    # Save annotations for this week
    save_week_log_annotations_as_markdown(week_text, output_dir)
<|MERGE_RESOLUTION|>--- conflicted
+++ resolved
@@ -90,49 +90,69 @@
     except ValueError:
         return None
 
-
 def _avg_time(times: List[datetime.time]) -> datetime.time | None:
-<<<<<<< HEAD
-    """Return the circular mean of ``times`` on a 24 hour clock."""
-
-=======
-    """Return the average time of day from ``times``."""
-
-    # filter out ``None`` entries
->>>>>>> 7813f949
+    """
+    Return the circular (clock‐aware) mean of a list of datetime.time objects.
+
+    This handles the “wrap‐around” at midnight correctly by treating times
+    as points on the unit circle:
+
+    1. Filter out any None entries.
+    2. Convert each time to total minutes since midnight.
+    3. Map minutes → angle on the circle (0 to 2π).
+    4. Compute the average vector by summing sine and cosine components.
+       - sin_sum = ∑ sin(angle_i)
+       - cos_sum = ∑ cos(angle_i)
+    5. If both sums are zero, the mean is undefined (e.g., evenly opposite times).
+    6. Compute the mean angle = atan2(sin_sum / n, cos_sum / n).
+       - atan2 handles correct quadrant.
+    7. Normalize negative angles by adding 2π.
+    8. Convert mean angle back to minutes, then to hour and minute.
+    9. Round minutes; carry over if rounding hits 60.
+
+    Returns:
+        A datetime.time representing the circular average, or None if
+        the list is empty or the mean is undefined.
+    """
+
+    # 1. Remove None values
     times = [t for t in times if t is not None]
     if not times:
         return None
 
-<<<<<<< HEAD
+    # 2 & 3. Build list of angles (radians) for each time
     angles = []
     for t in times:
-        minutes = t.hour * 60 + t.minute
-        angles.append(minutes / (24 * 60) * 2 * math.pi)
-
+        total_minutes = t.hour * 60 + t.minute
+        # Scale minutes to fraction of full day (24*60), then to radians
+        angle = (total_minutes / (24 * 60)) * 2 * math.pi
+        angles.append(angle)
+
+    # 4. Sum up sine and cosine components
     sin_sum = sum(math.sin(a) for a in angles)
     cos_sum = sum(math.cos(a) for a in angles)
+
+    # 5. If the resultant vector is zero, mean is undefined
     if sin_sum == 0 and cos_sum == 0:
         return None
 
+    # 6. Compute mean angle (divide by count for true average vector)
     mean_angle = math.atan2(sin_sum / len(angles), cos_sum / len(angles))
+    # 7. Normalize to [0, 2π)
     if mean_angle < 0:
         mean_angle += 2 * math.pi
 
-    mean_minutes = mean_angle * (24 * 60) / (2 * math.pi)
-    hour = int(mean_minutes // 60) % 24
-    minute = int(round(mean_minutes % 60))
+    # 8. Convert back to total minutes, then hours and minutes
+    mean_total_minutes = (mean_angle * (24 * 60)) / (2 * math.pi)
+    hour = int(mean_total_minutes // 60) % 24
+    minute = int(round(mean_total_minutes % 60))
+
+    # 9. Handle rounding up to next hour
     if minute == 60:
         hour = (hour + 1) % 24
         minute = 0
-=======
-    total_minutes = sum(t.hour * 60 + t.minute for t in times)
-    avg_minutes = total_minutes / len(times)
-    hour = int(avg_minutes // 60) % 24
-    minute = int(avg_minutes % 60)
->>>>>>> 7813f949
+
     return datetime.time(hour, minute)
-
 
 def _median(values: List[float]) -> float | None:
     """Return the median of ``values`` ignoring ``None`` entries."""
@@ -179,11 +199,7 @@
 
 
 def _avg_offset(times: List[datetime.time], expected: datetime.time) -> float | None:
-<<<<<<< HEAD
     """Average absolute offset from ``expected`` in minutes using circular distance."""
-=======
-    """Return average absolute difference from ``expected``."""
->>>>>>> 7813f949
 
     times = [t for t in times if t is not None]
     if not times:
